NAME=stats
export FC=gfortran
export CC=gcc
F2PY=python -m numpy.f2py

all:
<<<<<<< HEAD
	f2py3 -c -m $(NAME) $(NAME).f90
=======
	$(F2PY) -c -m $(NAME) $(NAME).f90
>>>>>>> 06d6f907
clean:
	rm -rf $(NAME)*.so __pycache__ *.pyc<|MERGE_RESOLUTION|>--- conflicted
+++ resolved
@@ -4,10 +4,6 @@
 F2PY=python -m numpy.f2py
 
 all:
-<<<<<<< HEAD
-	f2py3 -c -m $(NAME) $(NAME).f90
-=======
 	$(F2PY) -c -m $(NAME) $(NAME).f90
->>>>>>> 06d6f907
 clean:
 	rm -rf $(NAME)*.so __pycache__ *.pyc