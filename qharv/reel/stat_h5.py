--- conflicted
+++ resolved
@@ -287,16 +287,12 @@
   ym, ye = me2d(mat)
   dm = ym.reshape(rdm_shape)
   de = ye.reshape(rdm_shape)
-<<<<<<< HEAD
   if itwalker == 2:
       spin_z = np.array(spin_z, dtype=np.complex128).reshape(-1,nbas)
       charge = np.array(charge, dtype=np.complex128).reshape(-1,nbas)
       spin_z_m, spin_z_e = me2d(spin_z)
       charge_m, charge_e = me2d(charge)
-  if itwalker == 3:  # non-collinear
-=======
   if itwalker == 3:  # non-collinear [up-up, dn-dn, up-dn, dn-up]
->>>>>>> 828e3d1d
     dm = np.array([
       dm[0, :nbas, :nbas], dm[0, nbas:, nbas:],
       dm[0, :nbas, nbas:], dm[0, nbas:, :nbas],
